--- conflicted
+++ resolved
@@ -62,11 +62,8 @@
   // it seems those two properties should be availble to workers as well
   onload: writable(undefined),
   onunload: writable(undefined),
-<<<<<<< HEAD
-=======
   close: writable(windowClose),
   closed: getterOnly(() => windowIsClosing)
->>>>>>> 5d7bcf86
 };
 
 let hasBootstrapped = false;
