--- conflicted
+++ resolved
@@ -153,10 +153,9 @@
 ): string {
   switch (typeof value) {
     case "string":
-      const trunc =
-        value.length > STR_ABBREVIATE_SIZE
-          ? value.slice(0, STR_ABBREVIATE_SIZE) + "..."
-          : value;
+      const trunc = value.length > STR_ABBREVIATE_SIZE
+        ? value.slice(0, STR_ABBREVIATE_SIZE) + "..."
+        : value;
       return JSON.stringify(trunc);
     default:
       return stringify(value, ctx, level, maxLevel);
@@ -174,7 +173,7 @@
     displayName: "",
     delims: ["[", "]"],
     entryHandler: (el, ctx, level, maxLevel): string =>
-      stringifyWithQuotes(el, ctx, level + 1, maxLevel),
+      stringifyWithQuotes(el, ctx, level + 1, maxLevel)
   };
   return createIterableString(value, ctx, level, maxLevel, printConfig);
 }
@@ -191,7 +190,7 @@
     displayName: typedArrayName,
     delims: ["[", "]"],
     entryHandler: (el, ctx, level, maxLevel): string =>
-      stringifyWithQuotes(el, ctx, level + 1, maxLevel),
+      stringifyWithQuotes(el, ctx, level + 1, maxLevel)
   };
   return createIterableString(value, ctx, level, maxLevel, printConfig);
 }
@@ -207,7 +206,7 @@
     displayName: "Set",
     delims: ["{", "}"],
     entryHandler: (el, ctx, level, maxLevel): string =>
-      stringifyWithQuotes(el, ctx, level + 1, maxLevel),
+      stringifyWithQuotes(el, ctx, level + 1, maxLevel)
   };
   return createIterableString(value, ctx, level, maxLevel, printConfig);
 }
@@ -230,7 +229,7 @@
         level + 1,
         maxLevel
       )} => ${stringifyWithQuotes(val, ctx, level + 1, maxLevel)}`;
-    },
+    }
   };
   return createIterableString(value, ctx, level, maxLevel, printConfig);
 }
@@ -515,7 +514,7 @@
   log = (...args: unknown[]): void => {
     this.#printFunc(
       stringifyArgs(args, {
-        indentLevel: this.indentLevel,
+        indentLevel: this.indentLevel
       }) + "\n",
       false
     );
@@ -524,13 +523,8 @@
   debug = this.log;
   info = this.log;
 
-<<<<<<< HEAD
-  dir = (obj: unknown, options: ConsoleOptions = {}): void => {
+  dir = (obj: unknown, options: InspectOptions = {}): void => {
     this.#printFunc(stringifyArgs([obj], options) + "\n", false);
-=======
-  dir = (obj: unknown, options: InspectOptions = {}): void => {
-    this.printFunc(stringifyArgs([obj], options) + "\n", false);
->>>>>>> 8bcdb422
   };
 
   dirxml = this.dir;
@@ -538,7 +532,7 @@
   warn = (...args: unknown[]): void => {
     this.#printFunc(
       stringifyArgs(args, {
-        indentLevel: this.indentLevel,
+        indentLevel: this.indentLevel
       }) + "\n",
       true
     );
@@ -609,10 +603,11 @@
       stringifyWithQuotes(value, new Set<unknown>(), 0, 1);
     const toTable = (header: string[], body: string[][]): void =>
       this.log(cliTable(header, body));
-    const createColumn = (value: unknown, shift?: number): string[] => [
-      ...(shift ? [...new Array(shift)].map((): string => "") : []),
-      stringifyValue(value),
-    ];
+    const createColumn = (value: unknown, shift?: number): string[] =>
+      [
+        ...(shift ? [...new Array(shift)].map((): string => "") : []),
+        stringifyValue(value)
+      ];
 
     // eslint-disable-next-line @typescript-eslint/no-explicit-any
     let resultData: any;
@@ -667,8 +662,8 @@
       indexKey,
       ...(properties || [
         ...headerKeys,
-        !isMap && values.length > 0 && valuesKey,
-      ]),
+        !isMap && values.length > 0 && valuesKey
+      ])
     ].filter(Boolean) as string[];
     const body = [indexKeys, ...bodyValues, values];
 
@@ -740,7 +735,7 @@
     const message = stringifyArgs(args, { indentLevel: 0 });
     const err = {
       name: "Trace",
-      message,
+      message
     };
     // @ts-ignore
     Error.captureStackTrace(err, this.trace);
